<?xml version="1.0" encoding="UTF-8"?>
<!--~~~~~~~~~~~~~~~~~~~~~~~~~~~~~~~~~~~~~~~~~~~~~~~~~~~~~~~~~~~~~~~~~~~~~~~~~~~~
  ~ Copyright (C) 2019 Google Inc.
  ~
  ~ Licensed under the Apache License, Version 2.0 (the "License"); you may not
  ~ use this file except in compliance with the License. You may obtain a copy of
  ~ the License at
  ~
  ~ http://www.apache.org/licenses/LICENSE-2.0
  ~
  ~ Unless required by applicable law or agreed to in writing, software
  ~ distributed under the License is distributed on an "AS IS" BASIS, WITHOUT
  ~ WARRANTIES OR CONDITIONS OF ANY KIND, either express or implied. See the
  ~ License for the specific language governing permissions and limitations under
  ~ the License.
  ~~~~~~~~~~~~~~~~~~~~~~~~~~~~~~~~~~~~~~~~~~~~~~~~~~~~~~~~~~~~~~~~~~~~~~~~~~~-->
<project xmlns="http://maven.apache.org/POM/4.0.0"
         xmlns:xsi="http://www.w3.org/2001/XMLSchema-instance"
         xsi:schemaLocation="http://maven.apache.org/POM/4.0.0 http://maven.apache.org/xsd/maven-4.0.0.xsd">
    <artifactId>syndeo-template</artifactId>
    <groupId>com.google.cloud.teleport.syndeo</groupId>
    <version>1.0-SNAPSHOT</version>
    <modelVersion>4.0.0</modelVersion>

    <properties>
        <auto-value.version>1.9</auto-value.version>
        <avro.version>1.8.2</avro.version>
        <beam.version>2.45.0</beam.version>
        <beam.snapshot.version>2.47.0-SNAPSHOT</beam.snapshot.version>
        <bigtable.version>1.15.0</bigtable.version>
        <bigquery.version>2.9.0</bigquery.version>
        <commons.version>1.8</commons.version>
        <commons-text.version>1.10.0</commons-text.version>
        <spotless-maven-plugin.version>2.12.1</spotless-maven-plugin.version>
        <java.version>11</java.version>
        <kafka.version>2.4.1</kafka.version>
        <maven-compiler-plugin.version>3.6.2</maven-compiler-plugin.version>
        <os-maven-plugin.version>1.5.0.Final</os-maven-plugin.version>
        <protobuf.version>3.21.9</protobuf.version>
        <truth.version>1.0.1</truth.version>
        <secretmanager.version>2.1.2</secretmanager.version>
        <slf4j.version>1.7.25</slf4j.version>
        <jib.maven.version>2.6.0</jib.maven.version>
        <skipTests>false</skipTests>
        <skipUnitTests>${skipTests}</skipUnitTests>
        <skipIntegrationTests>${skipTests}</skipIntegrationTests>
        <surefire.version>2.21.0</surefire.version>
        <maven-shade-plugin.version>3.0.0</maven-shade-plugin.version>
    </properties>
    <dependencyManagement>
        <dependencies>
            <dependency>
                <groupId>org.apache.beam</groupId>
                <artifactId>beam-sdks-java-google-cloud-platform-bom</artifactId>
                <version>${beam.version}</version>
                <type>pom</type>
                <scope>import</scope>
            </dependency>
            <dependency>
                <groupId>com.google.api-client</groupId>
                <artifactId>google-api-client</artifactId>
                <version>1.35.2</version>
            </dependency>
        </dependencies>
    </dependencyManagement>
    <!-- TODO(pabloem): Remove the following section before full support.
    Leave it in for development-->
    <profiles>
      <profile>
        <id>oss-build</id>
        <activation>
          <activeByDefault>true</activeByDefault>
        </activation>
        <repositories>
          <repository>
            <id>apache.snapshots</id>
            <url>https://repository.apache.org/content/repositories/snapshots</url>
          </repository>
        </repositories>
     </profile>
     <profile>
       <id>integrationtests</id>
       <activation>
         <activeByDefault>true</activeByDefault>
       </activation>
       <build>
         <plugins>
            <plugin>
                <groupId>org.apache.maven.plugins</groupId>
                <artifactId>maven-failsafe-plugin</artifactId>
                <version>3.0.0-M7</version>
                <configuration>
                    <includes>
                        <include>**/*IT.java</include>
                    </includes>
                    <excludes>
                        <exclude>**/*Test</exclude>
                    </excludes>
                    <skipTests>${skipIntegrationTests}</skipTests>
                </configuration>
                <executions>
                    <execution>
                        <goals>
                            <goal>integration-test</goal>
                            <goal>verify</goal>
                        </goals>
                    </execution>
                </executions>
              </plugin>
            </plugins>
       </build>
     </profile>
     <profile>
       <id>load-tests</id>
        <activation>
          <activeByDefault>false</activeByDefault>
        </activation>
        <properties>
          <!-- Deactivating the integration-tests profile to run only load tests -->
          <integrationtests>false</integrationtests>
          <skipUnitTests>true</skipUnitTests>
        </properties>
       <build>
         <plugins>
           <plugin>
                    <groupId>org.apache.maven.plugins</groupId>
                    <artifactId>maven-failsafe-plugin</artifactId>
                <version>3.0.0-M7</version>
                    <configuration>
                        <includes>
                            <include>**/*LT.java</include>
                            <include>**/*LT</include>
                        </includes>
                    <excludes>
                        <exclude>**/*Test</exclude>
                        <exclude>**/*IT</exclude>
                    </excludes>
              <groups>
                com.google.cloud.teleport.metadata.TemplateLoadTest
              </groups>
                    </configuration>
                <executions>
                    <execution>
                        <goals>
                            <goal>integration-test</goal>
                        </goals>
                    </execution>
                </executions>
                </plugin>
         </plugins>
       </build>
     </profile>
   </profiles>

    <dependencies>
        <dependency>
            <groupId>org.apache.beam</groupId>
            <artifactId>beam-sdks-java-core</artifactId>
            <version>${beam.snapshot.version}</version>
        </dependency>
        <dependency>
            <groupId>org.apache.beam</groupId>
            <artifactId>beam-sdks-java-extensions-sql</artifactId>
            <version>${beam.snapshot.version}</version>
        </dependency>
        <dependency>
            <groupId>org.apache.beam</groupId>
            <artifactId>beam-sdks-java-extensions-sql-expansion-service</artifactId>
<<<<<<< HEAD
            <version>2.46.0-SNAPSHOT</version>
=======
            <version>${beam.snapshot.version}</version>
>>>>>>> e39ccec7
        </dependency>
        <dependency>
            <groupId>org.apache.beam</groupId>
            <artifactId>beam-sdks-java-io-google-cloud-platform</artifactId>
            <version>${beam.snapshot.version}</version>
        </dependency>
        <dependency>
            <groupId>org.apache.beam</groupId>
            <artifactId>beam-sdks-java-io-file-schema-transform</artifactId>
            <version>${beam.snapshot.version}</version>
        </dependency>
        <dependency>
            <groupId>org.apache.beam</groupId>
            <artifactId>beam-sdks-java-io-kafka</artifactId>
        </dependency>
        <dependency>
            <groupId>org.apache.kafka</groupId>
            <artifactId>kafka-clients</artifactId>
            <version>${kafka.version}</version>
        </dependency>
        <dependency>
            <groupId>org.apache.beam</groupId>
            <artifactId>beam-sdks-java-extensions-google-cloud-platform-core</artifactId>
        </dependency>
        <dependency>
            <groupId>org.apache.beam</groupId>
            <artifactId>beam-runners-google-cloud-dataflow-java</artifactId>
        </dependency>
        <dependency>
            <!-- Direct runner included for local development and testing. -->
            <groupId>org.apache.beam</groupId>
            <artifactId>beam-runners-direct-java</artifactId>
        </dependency>

        <dependency>
            <groupId>org.apache.beam</groupId>
            <artifactId>beam-vendor-guava-26_0-jre</artifactId>
            <version>0.1</version>
        </dependency>

        <dependency>
            <groupId>com.google.protobuf</groupId>
            <artifactId>protobuf-java</artifactId>
        </dependency>
        <dependency>
            <groupId>com.google.protobuf</groupId>
            <artifactId>protoc</artifactId>
            <version>${protobuf.version}</version>
            <type>pom</type>
        </dependency>

        <dependency>
            <groupId>com.github.erosb</groupId>
            <artifactId>everit-json-schema</artifactId>
            <version>1.14.1</version>
        </dependency>

        <dependency>
            <groupId>com.google.auto.service</groupId>
            <artifactId>auto-service-annotations</artifactId>
            <version>1.0.1</version>
        </dependency>
        <dependency>
            <groupId>com.google.auto.value</groupId>
            <artifactId>auto-value-annotations</artifactId>
            <version>${auto-value.version}</version>
        </dependency>
        <dependency>
            <groupId>com.google.auto.value</groupId>
            <artifactId>auto-value</artifactId>
            <version>${auto-value.version}</version>
            <optional>true</optional>
        </dependency>
        <dependency>
            <groupId>com.google.apis</groupId>
            <artifactId>google-api-services-bigquery</artifactId>
            <version>v2-rev459-1.25.0</version>
            <type>jar</type>
        </dependency>
        <dependency>
            <groupId>com.google.cloud</groupId>
            <artifactId>google-cloud-bigtable</artifactId>
            <version>2.10.3</version>
        </dependency>

        <dependency>
            <groupId>org.apache.arrow</groupId>
            <artifactId>arrow-memory-unsafe</artifactId>
            <version>9.0.0</version>
        </dependency>

        <!-- Test dependencies -->
        <dependency>
            <groupId>com.google.truth</groupId>
            <artifactId>truth</artifactId>
            <version>${truth.version}</version>
            <scope>test</scope>
        </dependency>
        <dependency>
            <groupId>com.google.cloud.teleport</groupId>
            <artifactId>integration-testing-lib</artifactId>
            <version>${project.version}</version>
            <scope>test</scope>
        </dependency>
        <dependency>
            <groupId>org.testcontainers</groupId>
            <artifactId>gcloud</artifactId>
            <version>1.17.3</version>
            <scope>test</scope>
        </dependency>
        <dependency>
            <groupId>org.mockito</groupId>
            <artifactId>mockito-core</artifactId>
            <version>3.7.7</version>
            <scope>test</scope>
        </dependency>
	    <dependency>
            <groupId>org.testcontainers</groupId>
            <artifactId>kafka</artifactId>
            <version>1.17.3</version>
            <scope>test</scope>
        </dependency>
    </dependencies>

    <build>
        <extensions>
            <extension>
                <groupId>kr.motd.maven</groupId>
                <artifactId>os-maven-plugin</artifactId>
                <version>${os-maven-plugin.version}</version>
            </extension>
        </extensions>
        <plugins>
            <plugin>
                <groupId>org.apache.maven.plugins</groupId>
                <artifactId>maven-compiler-plugin</artifactId>
                <version>${maven-compiler-plugin.version}</version>
                <configuration>
                    <source>${java.version}</source>
                    <target>${java.version}</target>
                    <parameters>true</parameters>
                    <testCompilerArgument>-parameters</testCompilerArgument>
                    <annotationProcessorPaths>
                        <path>
                            <groupId>com.google.auto.service</groupId>
                            <artifactId>auto-service</artifactId>
                            <version>1.0.1</version>
                        </path>
			<path>
            <groupId>com.google.auto.value</groupId>
            <artifactId>auto-value</artifactId>
            <version>${auto-value.version}</version>
          </path>
                    </annotationProcessorPaths>
                </configuration>
            </plugin>
            <plugin>
                <groupId>org.apache.maven.plugins</groupId>
                <artifactId>maven-surefire-plugin</artifactId>
                <version>${surefire.version}</version>
                <configuration>
                    <skipTests>${skipUnitTests}</skipTests>
                    <excludes>
                        <exclude>**/*IT.java</exclude>
                        <exclude>**/*LT.java</exclude>
                    </excludes>
                </configuration>
            </plugin>
            <plugin>
                <groupId>org.apache.maven.plugins</groupId>
                <artifactId>maven-shade-plugin</artifactId>
                <version>${maven-shade-plugin.version}</version>
                <executions>
                    <execution>
                        <id>bundle-and-repackage</id>
                        <phase>package</phase>
                        <goals>
                            <goal>shade</goal>
                        </goals>
                        <configuration>
                            <shadeTestJar>true</shadeTestJar>
                            <artifactSet>
                                <includes>
                                    <include>*:*</include>
                                </includes>
                            </artifactSet>
                            <filters>
                                <filter>
                                    <artifact>*:*</artifact>
                                    <excludes>
                                        <exclude>META-INF/*.SF</exclude>
                                        <exclude>META-INF/*.DSA</exclude>
                                        <exclude>META-INF/*.RSA</exclude>
                                    </excludes>
                                </filter>
                            </filters>
                            <transformers>
                                <!-- This configuration is required to make sure that the shaded uber JAR is not losing
                                AutoService/ServiceLoader information when copying over packages from all dependencies
                                into META-INF/services
                                https://maven.apache.org/plugins/maven-shade-plugin/examples/resource-transformers.html
                                t
                                -->
                                <transformer
                                        implementation="org.apache.maven.plugins.shade.resource.ServicesResourceTransformer"/>
                            </transformers>
                        </configuration>
                    </execution>
                </executions>
            </plugin>
            <plugin>
                <groupId>org.xolstice.maven.plugins</groupId>
                <artifactId>protobuf-maven-plugin</artifactId>
                <version>0.6.1</version>
                <configuration>
                    <protocArtifact>com.google.protobuf:protoc:${protobuf.version}:exe:${os.detected.classifier}
                    </protocArtifact>
                    <writeDescriptorSet>true</writeDescriptorSet>
                    <includeDependenciesInDescriptorSet>true</includeDependenciesInDescriptorSet>
                    <descriptorSetFileName>schema.pb</descriptorSetFileName>
                    <!-- This path must be unique, or else it may delete existing files. -->
                    <descriptorSetOutputDirectory>${basedir}/target/generated-test-sources/protobuf/schema
                    </descriptorSetOutputDirectory>
                </configuration>
                <executions>
                    <execution>
                        <goals>
                            <goal>compile</goal>
                            <goal>test-compile</goal>
                        </goals>
                    </execution>
                </executions>
            </plugin>
            <plugin>
                <groupId>com.diffplug.spotless</groupId>
                <artifactId>spotless-maven-plugin</artifactId>
                <version>${spotless-maven-plugin.version}</version>
                <configuration>
                    <formats>
                        <!-- Avoid trailing whitespace and require ending newline. -->
                        <format>
                            <includes>
                                <include>*.md</include>
                                <include>.gitignore</include>
                            </includes>
                            <trimTrailingWhitespace/>
                            <endWithNewline/>
                        </format>
                    </formats>
                    <java>
                        <!-- Exclude Beam code from formatting/license headers -->
                        <excludes>
                            <exclude>src/main/java/org/apache/beam/**</exclude>
                            <exclude>src/test/java/org/apache/beam/**</exclude>
                        </excludes>
                        <toggleOffOn/>
                        <googleJavaFormat>
                            <version>1.8</version>
                            <style>GOOGLE</style>
                        </googleJavaFormat>
                        <licenseHeader>
                            <file>JAVA_LICENSE_HEADER</file>
                        </licenseHeader>
                    </java>
                </configuration>
                <!-- Bind to verify. -->
                <executions>
                    <execution>
                        <goals>
                            <goal>check</goal>
                        </goals>
                    </execution>
                </executions>
            </plugin>
            <plugin>
                <groupId>com.google.cloud.tools</groupId>
                <artifactId>jib-maven-plugin</artifactId>
                <version>${jib.maven.version}</version>
                <configuration>
                    <from>
                        <image>${base-container-image}:${base-container-image.version}</image>
                    </from>
                    <container>
                        <!--
                        The root directory to use to expand the compiled classes and dependencies in. The
                        Jib plugin  will create the following directories under this root:
                            - resources: All the files under src/resources will be copied to this folder as-is.
                            - libs: All dependency jars needed to execute this pipeline will be copied into this
                                    folder.
                            - classes: Compiled pipeline code will be copied into this folder.
                        The libs and classes folders under appRoot should thus be added in the classpath
                        defined in src/resources/command-spec.json.
                        -->
                        <appRoot>${app-root}</appRoot>
                        <!--
                        INHERIT the base containers entrypoint. Do not override or the Dataflow service
                        will be unable to launch this template.
                        -->
                        <entrypoint>INHERIT</entrypoint>
                        <environment>
                            <!--
                            Set an environment variable called DATAFLOW_JAVA_COMMAND_SPEC that points to the
                            java-command-spec.json file inside the container. Note that since the Jib plugin
                            copies the containers of src/resources/* to appRoot/resources, the value of this
                            environment variable can be set here.
                            -->
                            <DATAFLOW_JAVA_COMMAND_SPEC>
                                ${command-spec}
                            </DATAFLOW_JAVA_COMMAND_SPEC>
                        </environment>
                    </container>
                </configuration>
                <executions>
                    <execution>
                        <phase>package</phase>
                        <goals>
                            <goal>build</goal>
                        </goals>
                    </execution>
                </executions>
            </plugin>
        </plugins>
    </build>
</project><|MERGE_RESOLUTION|>--- conflicted
+++ resolved
@@ -166,11 +166,7 @@
         <dependency>
             <groupId>org.apache.beam</groupId>
             <artifactId>beam-sdks-java-extensions-sql-expansion-service</artifactId>
-<<<<<<< HEAD
-            <version>2.46.0-SNAPSHOT</version>
-=======
             <version>${beam.snapshot.version}</version>
->>>>>>> e39ccec7
         </dependency>
         <dependency>
             <groupId>org.apache.beam</groupId>
