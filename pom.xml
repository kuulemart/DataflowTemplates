--- conflicted
+++ resolved
@@ -81,15 +81,9 @@
     <!-- Note: File it/src/main/java/com/google/cloud/teleport/it/common/JDBCBaseIT.java -->
     <!-- should be updated when these versions are changed. -->
     <mysql-connector-java.version>8.0.30</mysql-connector-java.version>
-<<<<<<< HEAD
-    <postgresql.version>42.2.27</postgresql.version>
+    <postgresql.version>42.6.0</postgresql.version>
     <ojdbc8.version>23.2.0.0</ojdbc8.version>
     <mssql-jdbc.version>12.2.0.jre11</mssql-jdbc.version>
-=======
-    <postgresql.version>42.6.0</postgresql.version>
-    <ojdbc8.version>19.3.0.0</ojdbc8.version>
-    <mssql-jdbc.version>6.4.0.jre8</mssql-jdbc.version>
->>>>>>> 3cdc0c85
     <neo4j-driver.version>4.4.12</neo4j-driver.version>
 
     <integration.tests>
